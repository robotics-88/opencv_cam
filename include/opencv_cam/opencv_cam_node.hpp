#ifndef OPENCV_CAM_HPP
#define OPENCV_CAM_HPP

#include <fstream>

#include <opencv2/imgproc.hpp>
#include "opencv2/highgui/highgui.hpp"
#include "rclcpp/rclcpp.hpp"
#include "sensor_msgs/msg/camera_info.hpp"
#include "sensor_msgs/msg/image.hpp"
#include "std_msgs/msg/float32.hpp"
#include "messages_88/srv/record_video.hpp"
#include <tf2_ros/buffer.h>
#include <tf2_ros/transform_listener.h>

#include "opencv_cam/camera_context.hpp"

namespace opencv_cam
{

  class OpencvCamNode : public rclcpp::Node
  {
    CameraContext cxt_;

    std::thread thread_;
    std::atomic<bool> canceled_;

    std::shared_ptr<cv::VideoCapture> capture_;
    sensor_msgs::msg::CameraInfo camera_info_msg_;

    int publish_fps_;
    double device_fps_;
    rclcpp::Time next_stamp_;
    bool see3cam_flag_;

<<<<<<< HEAD
    // Fisheye
    cv::Mat map1_, map2_;
    bool fisheye_maps_initialized_ = false;
    cv::Mat K_fisheye_, D_fisheye_, R_fisheye_, P_fisheye_;
    cv::Size image_size_;
=======
    rclcpp::Subscription<std_msgs::msg::Float32>::SharedPtr temp_sub_;
    std::atomic<float> latest_temp_{NAN};
>>>>>>> 74c619f3

    rclcpp::Publisher<sensor_msgs::msg::Image>::SharedPtr image_pub_;
    rclcpp::Publisher<sensor_msgs::msg::Image>::SharedPtr image_ir_pub_;
    rclcpp::Publisher<sensor_msgs::msg::Image>::SharedPtr rectified_image_pub_; // for fisheye rectification
    rclcpp::Publisher<sensor_msgs::msg::CameraInfo>::SharedPtr camera_info_pub_;
    rclcpp::Publisher<std_msgs::msg::Float32>::SharedPtr meas_fps_pub_;
    rclcpp::Service<messages_88::srv::RecordVideo>::SharedPtr record_service_;

    rclcpp::TimerBase::SharedPtr meas_fps_timer_;
    rclcpp::TimerBase::SharedPtr record_timer_;

    std::shared_ptr<tf2_ros::Buffer> tf_buffer_;
    std::shared_ptr<tf2_ros::TransformListener> tf_listener_;

    cv::VideoWriter video_writer_;
    cv::VideoWriter video_writer_ir_;

    cv::Mat last_frame_;
    cv::Mat last_ir_frame_;

    std::string map_frame_;
    std::ofstream pose_file_;
    std::atomic<int> frame_count_;
    std::atomic<int> written_frame_count_;
    int last_frame_count_;

    bool recording_;

    std::mutex frame_mutex_;

  public:

    explicit OpencvCamNode(const rclcpp::NodeOptions &options);

    ~OpencvCamNode() override;

    bool stopRecording();

  private:

    void validate_parameters();
    void initFisheyeUndistortMaps();
    bool SeparatingRGBIRBuffers(cv::Mat frame, cv::Mat* IRImageCU83, cv::Mat* RGBImageCU83, int *RGBBufferSizeCU83, int *IRBufferSizeCU83);

    void handleSee3CamFrame(cv::Mat &frame, rclcpp::Time stamp);
    void handleGenericFrame(cv::Mat &frame, rclcpp::Time stamp);
    void writeToPoseFile();
    void writeVideo();

    bool recordVideoCallback(const std::shared_ptr<messages_88::srv::RecordVideo::Request> req,
      std::shared_ptr<messages_88::srv::RecordVideo::Response> resp);
    bool startRecording(const std::string &filename);
    
    void loop();
  };

} // namespace opencv_cam

#endif //OPENCV_CAM_HPP<|MERGE_RESOLUTION|>--- conflicted
+++ resolved
@@ -33,16 +33,14 @@
     rclcpp::Time next_stamp_;
     bool see3cam_flag_;
 
-<<<<<<< HEAD
     // Fisheye
     cv::Mat map1_, map2_;
     bool fisheye_maps_initialized_ = false;
     cv::Mat K_fisheye_, D_fisheye_, R_fisheye_, P_fisheye_;
     cv::Size image_size_;
-=======
+
     rclcpp::Subscription<std_msgs::msg::Float32>::SharedPtr temp_sub_;
     std::atomic<float> latest_temp_{NAN};
->>>>>>> 74c619f3
 
     rclcpp::Publisher<sensor_msgs::msg::Image>::SharedPtr image_pub_;
     rclcpp::Publisher<sensor_msgs::msg::Image>::SharedPtr image_ir_pub_;
